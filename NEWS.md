## Version 0.6.0 (2015-mm-dd)
<<<<<<< HEAD
 - Updates types from pg_type.h (#1)
=======
 - New `destroyOnError` option to remove clients from pool after a query fails
>>>>>>> 3538ec80
 - Discourages node 0.8.x

## Version 0.5.1 (2015-02-20)
 - Upgrades pg to 2.6.2-cdb3: keep alive set on socket connect

## Version 0.5.0 (2015-02-19)
 - Allow to specify keep-alive config via global.settings.db_keep_alive (#3)
   - It requires to use config as object
 - Connection config can be an object or a connectionString
 - Propagate db_max_row_size from global settings to pg default's maxRowSize
   Allows to set the max length in bytes for a row

## Version 0.4.0 (2014-08-14)
 - Have PGSQL.query take an optional third argument to request read-only
   See https://github.com/CartoDB/Windshaft/issues/130
 - Send 500 status and better error message on db connection error
 - Allow to use PSQL class with default libpq parameters

## Version 0.3.1 (2014-08-11)
 - Changes pg version to emit end event on close connection event

## Version 0.3.0 (2014-08-11)
 - Adds support for cancel a query, extracts functionality from CartoDB-SQL-API

## Version 0.2.0 (2014-08-06)
 - Changes to pick pool configuration from global settings if they exist

## Version 0.1.0 (2014-05-06)
 - Initial release
 - Porting from [CartoDB-SQL-API](https://github.com/CartoDB/CartoDB-SQL-API)<|MERGE_RESOLUTION|>--- conflicted
+++ resolved
@@ -1,9 +1,6 @@
 ## Version 0.6.0 (2015-mm-dd)
-<<<<<<< HEAD
  - Updates types from pg_type.h (#1)
-=======
  - New `destroyOnError` option to remove clients from pool after a query fails
->>>>>>> 3538ec80
  - Discourages node 0.8.x
 
 ## Version 0.5.1 (2015-02-20)
